--- conflicted
+++ resolved
@@ -1,102 +1,97 @@
-{
-    "name": "sr_ffhq",
-    "phase": "train", // train or val
-    "gpu_ids": [
-        0
-    ],
-    "path": { //set the path
-        "log": "logs",
-        "tb_logger": "tb_logger",
-        "results": "results",
-        "checkpoint": "checkpoint",
-<<<<<<< HEAD
-        "resume_state": null
-	//"resume_state":"experiments/sr_ffhq_230124_214011/checkpoint/I860000_E14"
-        //"resume_state": "experiments/sr_ffhq_230104_174013/checkpoint/I430000_E7" //pretrain model or training state
-=======
-        // "resume_state": null
-        "resume_state": "/p/project/deepacf/deeprain/ji4/downscaling_maelstrom/Image-Super-Resolution-via-Iterative-Refinement/experiments/sr_ffhq_230118_101503/checkpoint/I640000_E12" //pretrain model or training state
->>>>>>> 495b2fef
-    },
-    "datasets": {
-        "train": {
-            "name": "Precipitation",
-            "mode": "HR", // whether need LR img
-            "dataroot": "/p/scratch/deepacf/deeprain/ji4/Downsacling/preprocessing/preprocessed_ifs_radklim_full_disk/train",
-            "datatype": "img", //lmdb or img, path of img files
-            "l_resolution": 16, // low resolution need to super_resolution
-            "r_resolution": 160, // high resolution
-            "batch_size": 32,
-            "num_workers": 8,
-            "use_shuffle": true,
-            "data_len": -1 // -1 represents all data used in train
-        },
-        "val": {
-            "name": "Precipitation",
-            "mode": "LRHR",
-            "dataroot": "/p/scratch/deepacf/deeprain/ji4/Downsacling/preprocessing/preprocessed_ifs_radklim_full_disk/test",
-            "datatype": "img", //lmdb or img, path of img files
-            "l_resolution": 16,
-            "r_resolution": 160,
-            "data_len": 50 // data length in validation 
-        }
-    },
-    "model": {
-        "which_model_G": "sr3", // use the ddpm or sr3 network structure
-        "finetune_norm": false,
-        "unet": {
-            "in_channel":11,
-            "out_channel": 1,
-            "inner_channel": 64,
-            "channel_multiplier": [
-                1,
-                2,
-                4,
-                8,
-                8
-            ],
-            "attn_res": [
-                16
-            ],
-            "res_blocks": 2,
-            "dropout": 0.2
-        },
-        "beta_schedule": { // use munual beta_schedule for acceleration
-            "train": {
-                "schedule": "linear",
-                "n_timestep": 2000,
-                "linear_start": 1e-8,
-                "linear_end": 1e-4
-            },
-            "val": {
-                "schedule": "linear",
-                "n_timestep": 2000,
-                "linear_start": 1e-8,
-                "linear_end": 1e-4
-            }
-        },
-        "diffusion": {
-            "image_size": 128,
-            "channels": 3, //sample channel
-            "conditional": true // unconditional generation or unconditional generation(super_resolution)
-        }
-    },
-    "train": {
-        "n_iter": 1000000,
-        "val_freq": 1e4,
-        "save_checkpoint_freq": 1e4,
-        "print_freq": 200,
-        "optimizer": {
-            "type": "adam",
-            "lr": 1e-4
-        },
-        "ema_scheduler": { // not used now
-            "step_start_ema": 5000,
-            "update_ema_every": 1,
-            "ema_decay": 0.9999
-        }
-    },
-    "wandb": {
-        "project": "sr_ffhq"
-    }
-}
+{
+    "name": "sr_ffhq",
+    "phase": "train", // train or val
+    "gpu_ids": [
+        0
+    ],
+    "path": { //set the path
+        "log": "logs",
+        "tb_logger": "tb_logger",
+        "results": "results",
+        "checkpoint": "checkpoint",
+        "resume_state": null
+	//"resume_state":"experiments/sr_ffhq_230124_214011/checkpoint/I860000_E14"
+        //"resume_state": "experiments/sr_ffhq_230104_174013/checkpoint/I430000_E7" //pretrain model or training state
+    },
+    "datasets": {
+        "train": {
+            "name": "Precipitation",
+            "mode": "HR", // whether need LR img
+            "dataroot": "/p/scratch/deepacf/deeprain/ji4/Downsacling/preprocessing/preprocessed_ifs_radklim_full_disk/train",
+            "datatype": "img", //lmdb or img, path of img files
+            "l_resolution": 16, // low resolution need to super_resolution
+            "r_resolution": 160, // high resolution
+            "batch_size": 32,
+            "num_workers": 8,
+            "use_shuffle": true,
+            "data_len": -1 // -1 represents all data used in train
+        },
+        "val": {
+            "name": "Precipitation",
+            "mode": "LRHR",
+            "dataroot": "/p/scratch/deepacf/deeprain/ji4/Downsacling/preprocessing/preprocessed_ifs_radklim_full_disk/test",
+            "datatype": "img", //lmdb or img, path of img files
+            "l_resolution": 16,
+            "r_resolution": 160,
+            "data_len": 50 // data length in validation 
+        }
+    },
+    "model": {
+        "which_model_G": "sr3", // use the ddpm or sr3 network structure
+        "finetune_norm": false,
+        "unet": {
+            "in_channel":11,
+            "out_channel": 1,
+            "inner_channel": 64,
+            "channel_multiplier": [
+                1,
+                2,
+                4,
+                8,
+                8
+            ],
+            "attn_res": [
+                16
+            ],
+            "res_blocks": 2,
+            "dropout": 0.2
+        },
+        "beta_schedule": { // use munual beta_schedule for acceleration
+            "train": {
+                "schedule": "linear",
+                "n_timestep": 2000,
+                "linear_start": 1e-8,
+                "linear_end": 1e-4
+            },
+            "val": {
+                "schedule": "linear",
+                "n_timestep": 2000,
+                "linear_start": 1e-8,
+                "linear_end": 1e-4
+            }
+        },
+        "diffusion": {
+            "image_size": 128,
+            "channels": 3, //sample channel
+            "conditional": true // unconditional generation or unconditional generation(super_resolution)
+        }
+    },
+    "train": {
+        "n_iter": 1000000,
+        "val_freq": 1e4,
+        "save_checkpoint_freq": 1e4,
+        "print_freq": 200,
+        "optimizer": {
+            "type": "adam",
+            "lr": 1e-4
+        },
+        "ema_scheduler": { // not used now
+            "step_start_ema": 5000,
+            "update_ema_every": 1,
+            "ema_decay": 0.9999
+        }
+    },
+    "wandb": {
+        "project": "sr_ffhq"
+    }
+}