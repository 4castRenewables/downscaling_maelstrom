--- conflicted
+++ resolved
@@ -10,22 +10,14 @@
 # building blocks for Unet
 
 
-<<<<<<< HEAD
-def conv_block(inputs, num_filters: int, kernel: tuple = (3, 3), strides: tuple = (1,1), padding: str = "same",
-=======
 def conv_block(inputs, num_filters: int, kernel: tuple = (3, 3), strides: tuple = (1, 1), padding: str = "same",
->>>>>>> 0099a8aa
                activation: str = "relu", kernel_init: str = "he_normal", l_batch_normalization: bool = True):
     """
     A convolutional layer with optional batch normalization
     :param inputs: the input data with dimensions nx, ny and nc
     :param num_filters: number of filters (output channel dimension)
-<<<<<<< HEAD
-    :param kernel: tuple indictating kernel size
-=======
     :param kernel: tuple for convolution kernel size
     :param strides: tuple for stride of convolution
->>>>>>> 0099a8aa
     :param padding: technique for padding (e.g. "same" or "valid")
     :param activation: activation fuction for neurons (e.g. "relu")
     :param kernel_init: initialization technique (e.g. "he_normal" or "glorot_uniform")
@@ -53,10 +45,6 @@
     :param kernel_init: initialization technique (e.g. "he_normal" or "glorot_uniform")
     :param l_batch_normalization: flag if batch normalization should be applied
     """
-<<<<<<< HEAD
-
-=======
->>>>>>> 0099a8aa
     x = conv_block(inputs, num_filters, kernel, strides, padding, activation,
                    kernel_init, l_batch_normalization)
     for i in np.arange(n - 1):
@@ -84,23 +72,14 @@
     return x, p
 
 
-<<<<<<< HEAD
-def decoder_block(inputs, skip_features, num_filters, kernel: tuple= (3,3), strides_up: int=2, padding: str= "same",
-                  activation="relu", kernel_init="he_normal", l_batch_normalization: bool=True):
-=======
 def decoder_block(inputs, skip_features, num_filters, kernel: tuple=(3,3), strides_up: int = 2, padding: str = "same",
                   activation="relu", kernel_init="he_normal", l_batch_normalization: bool = True):
->>>>>>> 0099a8aa
     """
     One complete decoder block used in U-net (reverting the encoder)
     """
     x = Conv2DTranspose(num_filters, (strides_up, strides_up), strides=strides_up, padding="same")(inputs)
     x = Concatenate()([x, skip_features])
-<<<<<<< HEAD
-    x = conv_block_n(x, num_filters, 2, kernel, (1,1), padding, activation, kernel_init, l_batch_normalization)
-=======
     x = conv_block_n(x, num_filters, 2, kernel, (1, 1), padding, activation, kernel_init, l_batch_normalization)
->>>>>>> 0099a8aa
 
     return x
 
