
# SPDX-FileCopyrightText: 2021 Earth System Data Exploration (ESDE), Jülich Supercomputing Center (JSC)

# SPDX-License-Identifier: MIT

__email__ = "b.gong@fz-juelich.de"
__author__ = "Bing Gong"
__date__ = "2022-07-22"

import time
import argparse
import sys
import os
import json
import torch
from collections import OrderedDict
from torch.optim import lr_scheduler
from torch.optim import Adam
import torch.nn as nn
sys.path.append('../')
from models.network_unet import UNet as unet
from models.network_swinir import SwinIR as swinSR
#from models.network_vanilla_swin_transformer import SwinTransformerSR as swinSR
from models.network_vit import TransformerSR as vitSR
from models.network_swinunet_sys import SwinTransformerSys as swinUnet
from utils.data_loader import create_loader
import wandb
os.environ["WANDB_MODE"]="offline"
<<<<<<< HEAD
##os.environ["WANDB_API_KEY"] = key
=======
runname = "test"
wandb.run.name = runname
>>>>>>> 0c873be4
wandb.init(project="Precip_downscaling",reinit=True)
wandb.run.name = "swinUnet_1115"

class BuildModel:
    def __init__(self, netG, G_lossfn_type: str = "l2", G_optimizer_type: str = "adam",
                 G_optimizer_lr: float = 2e-4, G_optimizer_betas: list = [0.9, 0.999],
                 G_optimizer_wd: int= 0, save_dir: str = "../results"):

        # ------------------------------------
        # define network
        # ------------------------------------
        self.netG = netG
        self.G_lossfn_type = G_lossfn_type
        self.G_optimizer_type = G_optimizer_type
        self.G_optimizer_lr = G_optimizer_lr
        self.G_optimizer_betas = G_optimizer_betas
        self.G_optimizer_wd = G_optimizer_wd
        self.schedulers = []
        self.save_dir = save_dir

    def init_train(self):
        wandb.watch(self.netG, log_freq=100)
        self.netG.train()
        self.define_loss()
        self.define_optimizer()
        self.define_scheduler()
    # ----------------------------------------
    # define loss
    # ----------------------------------------
    def define_loss(self):

        if self.G_lossfn_type == 'l1':
            self.G_lossfn = nn.L1Loss()
        elif self.G_lossfn_type == 'l2':
            self.G_lossfn = nn.MSELoss()
        else:
            raise NotImplementedError('Loss type [{:s}] is not found.'.format(self.G_lossfn_type))

    # ----------------------------------------
    # define optimizer
    # ----------------------------------------
    def define_optimizer(self):
        G_optim_params = []
        for k, v in self.netG.named_parameters():
            if v.requires_grad:
                G_optim_params.append(v)
            else:
                print('Params [{:s}] will not optimize.'.format(k))

        self.G_optimizer = Adam(G_optim_params, lr = self.G_optimizer_lr,
                                betas = self.G_optimizer_betas,
                                weight_decay = self.G_optimizer_wd)

    # ----------------------------------------
    # define scheduler, only "MultiStepLR"
    # ----------------------------------------
    def define_scheduler(self):
        self.schedulers.append(lr_scheduler.MultiStepLR(self.G_optimizer,
                                                        milestones = [4000, 8000, 12000],
                                                        gamma = 0.1))

    # ----------------------------------------
    # save model / optimizer(optional)
    # ----------------------------------------
    def save(self, iter_label):
        self.save_network(self.save_dir, self.netG, 'G', iter_label)

    # ----------------------------------------
    # save the state_dict of the network
    # ----------------------------------------
    def save_network(self, save_dir, network, network_label, iter_label):
        save_filename = '{}_{}.pth'.format(iter_label, network_label)
        save_path = os.path.join(save_dir, save_filename)
        state_dict = network.state_dict()
        for key, param in state_dict.items():
            state_dict[key] = param.cpu()
        torch.save(state_dict, save_path)

    # ----------------------------------------
    # feed L/H data
    # ----------------------------------------
    def feed_data(self, data, need_H=True):
        #print("datat[L] shape",data["L"].shape)
        self.L = data['L']
        if need_H:
            self.H = data['H']

    # ----------------------------------------
    # feed L to netG
    # ----------------------------------------
    def netG_forward(self):
        #print('self.H shape: {}'.format(self.H.shape))
        #print('self.netG(self.L) shape: {}'.format(self.netG(self.L).shape))
        self.E = self.netG(self.L) #[:,0,:,:]

    # ----------------------------------------
    # update parameters and get loss
    # ----------------------------------------
    def optimize_parameters(self, current_step):
        self.G_optimizer.zero_grad()
        self.netG_forward()
        self.G_loss = self.G_lossfn(self.E, self.H)
        self.G_loss.backward()
        self.G_optimizer.step()

    def update_learning_rate(self, n):
        for scheduler in self.schedulers:
            scheduler.step(n)

    # ----------------------------------------
    # test / inference
    # ----------------------------------------
    def test(self):
        self.netG.eval()
        with torch.no_grad():
            self.netG_forward()
        self.netG.train()

    # ----------------------------------------
    # get L, E, H image
    # ----------------------------------------
    def current_visuals(self, need_H=True):
        out_dict = OrderedDict()
        out_dict['L'] = self.L.detach()[0].float()
        out_dict['E'] = self.E.detach()[0].float()
        if need_H:
            out_dict['H'] = self.H.detach()[0].float()
        return out_dict

    #get learning rate
    def get_lr(self):
        for param_group in self.G_optimizer.param_groups:
            return param_group['lr']

def run(train_dir: str = "/p/scratch/deepacf/deeprain/bing/downscaling_maelstrom/train",
        val_dir: str = "/p/scratch/deepacf/deeprain/bing/downscaling_maelstrom/val",
        n_channels : int = 8, save_dir: str = "../results", checkpoint_save: int = 200,
        epochs: int = 2, type_net: str = "unet", patch_size: int = 2,
        window_size: int = 4, upscale_swinIR: int = 4, 
        upsampler_swinIR: str = "pixelshuffle"):

    """
    :param train_dir       : the directory that contains the training dataset NetCDF files
    :param test_dir        : the directory that contains the testing dataset NetCDF files
    :param checkpoint_save : how many steps to save checkpoint
    :param n_channels      : the number of input variables/channels
    :param save_dir        : the directory where the checkpoint results are save
    :param epochs          : the number of epochs
    :param type_net        : the type of the models
    """

<<<<<<< HEAD
    train_loader = create_loader(train_dir)
    val_loader = create_loader(file_path=val_dir, mode="test", stat_path=train_dir)
=======
    train_loader,batch_size = create_loader(train_dir)
    val_loader, batch_size =  create_loader(val_dir)


>>>>>>> 0c873be4
    print("The model {} is selected for training".format(type_net))
    if type_net == "unet":
        netG = unet(n_channels = n_channels)
    elif type_net == "swinSR":
        netG = swinSR(img_size=16,patch_size=patch_size,in_chans=n_channels,window_size=window_size,
                upscale=upscale_swinIR,upsampler=upsampler_swinIR)
    elif type_net == "vitSR":
        netG = vitSR(embed_dim =768)
    elif type_net == "swinUnet":
<<<<<<< HEAD
        netG = swinUnet(img_size=160,patch_size=patch_size,in_chans=n_channels,num_classes=1,embed_dim=96,depths=[2,2,2],
                        depths_decoder=[2,2,2],num_heads=[6,6,6],window_size=window_size,mlp_ratio=4,qkv_bias=True,qk_scale=None,
                        drop_rate=0.,attn_drop_rate=0.,drop_path_rate=0.1,ape=False,final_upsample="expand_first") # final_upsample="expand_first"
=======
        netG = swinUnet(img_size=160,patch_size=patch_size,in_chans=n_channels,
                        num_classes=1,embed_dim=96,depths=[2,2,2],
                        depths_decoder=[2,2,2],num_heads=[6,12,24],
                        window_size=window_size,mlp_ratio=4,
                        qkv_bias=True,qk_scale=None,
                        drop_rate=0.,attn_drop_rate=0.,
                        drop_path_rate=0.1,ape=False,
                        final_upsample="expand_first") # final_upsample="expand_first"
>>>>>>> 0c873be4

    else:
        NotImplementedError

    netG_params = sum(p.numel() for p in netG.parameters() if p.requires_grad)
    print("Total trainalbe parameters:", netG_params)
    model = BuildModel(netG, save_dir = save_dir)
    model.init_train()
    current_step = 0


    wandb.config = {
        "lr": model.G_optimizer_lr,
        "train_dir": train_dir,
        "val_dir": val_dir,
        "epochs": epochs,
        "window_size": window_size,
        "patch_size": patch_size,
        "batch_size": batch_size
    }


    for epoch in range(epochs):
        for i, train_data in enumerate(train_loader):
            st = time.time()

            current_step += 1

            # -------------------------------
            # 1) update learning rate
            # -------------------------------
            model.update_learning_rate(current_step)
            lr = model.get_lr() #get learning rate

            # -------------------------------
            # 2) feed patch pairs
            # -------------------------------
            model.feed_data(train_data)

            # -------------------------------
            # 3) optimize parameters
            # -------------------------------
            model.optimize_parameters(current_step)

            # -------------------------------
            # 6) Save model
            # -------------------------------
            if current_step == 1 or current_step % checkpoint_save == 0:
                model.save(current_step)
                print("Model Loss {} after step {}".format(model.G_loss, current_step))
                print("Model Saved")
                print("Time per step:", time.time() - st)
                 
                with torch.no_grad():
                    val_loss = 0
                    for j, val_data in enumerate(val_loader):
                        if j < 5:
                            model.feed_data(val_data)
                            model.netG_forward()
                            val_loss = val_loss + model.G_lossfn(model.E, model.H)
                    val_loss = val_loss/5
                wandb.log({"loss":model.G_loss, "val_loss":val_loss, "lr":lr})
                

def main():
    parser = argparse.ArgumentParser()
    parser.add_argument("--train_dir", type = str, required = True,
                        help = "The directory where training data (.nc files) are stored")
    parser.add_argument("--val_dir", type = str, required = True,
                        help = "The directory where validation data (.nc files) are stored")
    parser.add_argument("--save_dir", type = str, help = "The checkpoint directory")
    parser.add_argument("--epochs", type = int, default = 2, help = "The checkpoint directory")
    parser.add_argument("--model_type", type = str, default = "unet", help = "The model type: unet, swinir")

    # PARAMETERS FOR SWIN-IR & SWIN-UNET
    parser.add_argument("--patch_size", type = int, default = 2)
    parser.add_argument("--window_size", type = int, default = 4)

    # PARAMETERS FOR SWIN-IR
    parser.add_argument("--upscale_swinIR", type = int, default = 4)
    parser.add_argument("--upsampler_swinIR", type = str, default = "pixelshuffle")

    args = parser.parse_args()

    if not os.path.exists(args.save_dir):
        os.makedirs(args.save_dir)
    #save the args to the checkpoint directory
    with open(os.path.join(args.save_dir, "options.json"), "w") as f:
        f.write(json.dumps(vars(args), sort_keys = True, indent = 4))



    run(train_dir = args.train_dir,
        val_dir = args.val_dir,
        n_channels = 8,
        save_dir = args.save_dir,
        checkpoint_save = 200,
        epochs = args.epochs,
        type_net = args.model_type,
        patch_size = args.patch_size,
        window_size = args.window_size,
        upscale_swinIR = args.upscale_swinIR,
        upsampler_swinIR = args.upsampler_swinIR        
        )


if __name__ == '__main__':
    main()

<|MERGE_RESOLUTION|>--- conflicted
+++ resolved
@@ -26,12 +26,7 @@
 from utils.data_loader import create_loader
 import wandb
 os.environ["WANDB_MODE"]="offline"
-<<<<<<< HEAD
 ##os.environ["WANDB_API_KEY"] = key
-=======
-runname = "test"
-wandb.run.name = runname
->>>>>>> 0c873be4
 wandb.init(project="Precip_downscaling",reinit=True)
 wandb.run.name = "swinUnet_1115"
 
@@ -183,15 +178,8 @@
     :param type_net        : the type of the models
     """
 
-<<<<<<< HEAD
     train_loader = create_loader(train_dir)
     val_loader = create_loader(file_path=val_dir, mode="test", stat_path=train_dir)
-=======
-    train_loader,batch_size = create_loader(train_dir)
-    val_loader, batch_size =  create_loader(val_dir)
-
-
->>>>>>> 0c873be4
     print("The model {} is selected for training".format(type_net))
     if type_net == "unet":
         netG = unet(n_channels = n_channels)
@@ -201,21 +189,9 @@
     elif type_net == "vitSR":
         netG = vitSR(embed_dim =768)
     elif type_net == "swinUnet":
-<<<<<<< HEAD
         netG = swinUnet(img_size=160,patch_size=patch_size,in_chans=n_channels,num_classes=1,embed_dim=96,depths=[2,2,2],
                         depths_decoder=[2,2,2],num_heads=[6,6,6],window_size=window_size,mlp_ratio=4,qkv_bias=True,qk_scale=None,
                         drop_rate=0.,attn_drop_rate=0.,drop_path_rate=0.1,ape=False,final_upsample="expand_first") # final_upsample="expand_first"
-=======
-        netG = swinUnet(img_size=160,patch_size=patch_size,in_chans=n_channels,
-                        num_classes=1,embed_dim=96,depths=[2,2,2],
-                        depths_decoder=[2,2,2],num_heads=[6,12,24],
-                        window_size=window_size,mlp_ratio=4,
-                        qkv_bias=True,qk_scale=None,
-                        drop_rate=0.,attn_drop_rate=0.,
-                        drop_path_rate=0.1,ape=False,
-                        final_upsample="expand_first") # final_upsample="expand_first"
->>>>>>> 0c873be4
-
     else:
         NotImplementedError
 
