--- conflicted
+++ resolved
@@ -121,22 +121,10 @@
     #    logger.info(f"Add high-resolved target topography to input features.")
     #    da_test_in = xr.concat([da_test_in, da_test_tar.isel({"variables": -1})], dim="variables")
 
-<<<<<<< HEAD
-    if "var_tar2in" in ds_dict:
-        logger.info(f"Add high-resolved target topography to input features.")
-        da_test_in = xr.concat([da_test_in, da_test_tar.isel({"variables": -1})], dim="variables")
-
-    if not hparams_dict["z_branch"]:
-        logger.info(f"No z_branch has been used for training.")
-        da_test_tar = da_test_tar.isel({"variables": 0})
-
-    data_in = da_test_in.squeeze().values
-=======
     #if not hparams_dict["z_branch"]:
     #    logger.info(f"No z_branch has been used for training.")
     #    da_test_tar = da_test_tar.isel({"variables": 0})
 
->>>>>>> 069c6e06
 
     # start inference
     logger.info(f"Preparation of test dataset finished after {timer() - t0_preproc:.2f}s. " +
@@ -152,12 +140,8 @@
     dims = da_test_tar.isel(slice_dict).squeeze().dims
     if hparams_dict["z_branch"]:
         # slice data to get first channel only
-<<<<<<< HEAD
-        y_pred = xr.DataArray(y_pred_trans[0].squeeze(), coords=coords, dims=dims)
-=======
         if isinstance(y_pred_trans, list): y_pred_trans = y_pred_trans[0]
         y_pred = xr.DataArray(y_pred_trans[..., 0].squeeze(), coords=coords, dims=dims)
->>>>>>> 069c6e06
     else:
         # no slicing required
         y_pred = xr.DataArray(y_pred_trans.squeeze(), coords=coords, dims=dims)
