--- conflicted
+++ resolved
@@ -75,7 +75,6 @@
     # Note: bs_train is introduced to allow substepping in the training loop, e.g. for WGAN where n optimization steps
     # are applied to train the critic, before the generator is trained once.
     # The validation dataset however does not perform substeeping and thus doesn't require an increased mini-batch size.
-<<<<<<< HEAD
     bs_train = ds_dict["batch_size"] * (hparams_dict["d_steps"] + 1) if "d_steps" in hparams_dict else ds_dict["batch_size"]
     nepochs = hparams_dict["nepochs"] * (hparams_dict["d_steps"] + 1) if "d_steps" in hparams_dict else hparams_dict["nepochs"]
 
@@ -124,19 +123,7 @@
 
     tfds_val = HandleDataClass.make_tf_dataset_allmem(da_val.astype("float32", copy=True), ds_dict["batch_size"], lshuffle=False,
                                                       var_tar2in=ds_dict["var_tar2in"], named_targets=named_targets)
-=======
-    bs_train = ds_dict["batch_size"] * (hparams_dict["d_steps"] + 1) if "d_steps" in hparams_dict else \
-                                                                        ds_dict["batch_size"]
-    tfds_train = HandleDataClass.make_tf_dataset(da_train, bs_train, var_tar2in=ds_dict["var_tar2in"],
-                                                 named_targets=named_targets)
-    tfds_val = HandleDataClass.make_tf_dataset(da_val, ds_dict["batch_size"], lshuffle=False,
-                                               var_tar2in=ds_dict["var_tar2in"], named_targets=named_targets)
-
-    # get some key parameters from datasets
-    nsamples, shape_in = da_train.shape[0], tfds_train.element_spec[0].shape[1:].as_list()
-    varnames_tar = list(tfds_train.element_spec[1].keys()) if named_targets else None
-
->>>>>>> ff0d572c
+    
     # clean up to save some memory
     del ds_val
     gc.collect()
